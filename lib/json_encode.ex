defprotocol JSON.Encode do
  
  @moduledoc """
  Defines the protocol required for converting Elixir types into JSON and inferring their json types.
  """

  def to_json(item)

  def typeof(item)

end

defimpl JSON.Encode, for: Tuple do
  def to_json(item) do
      tuple_to_list(item)
        |>JSON.Encode.to_json
  end

  def typeof(_) do
    JSON.Encode.typeof([]) # same as for lists
  end
end

defimpl JSON.Encode, for: List do

  def to_json([]) do 
    "[]"
  end

  def to_json(list) do 
    if (Keyword.keyword? list) do
      "{#{keyword_to_json(list, "")}}"
    else 
      "[#{list_to_json(list, "")}]"
    end
  end
  

  defp keyword_to_json([], accumulator) when is_bitstring(accumulator) do 
    accumulator
  end

  defp keyword_to_json([head|tail], "") do 
    keyword_to_json(tail, keyword_item_to_json(head))
  end
  
  defp keyword_to_json([head|tail], accumulator) when is_bitstring(accumulator) do 
    keyword_to_json(tail, accumulator <> "," <> keyword_item_to_json(head))
  end

  defp keyword_item_to_json({key, object}) do 
    JSON.Encode.to_json(key) <> ":" <>  JSON.Encode.to_json(object)
  end

  defp list_to_json([], accumulator) when is_bitstring(accumulator) do 
    accumulator
  end

  defp list_to_json([head|tail], "") do 
    list_to_json(tail, JSON.Encode.to_json(head))
  end

  defp list_to_json([head|tail], accumulator) when is_bitstring(accumulator) do 
    list_to_json(tail, accumulator <> "," <> JSON.Encode.to_json(head))
  end

  def typeof([]) do 
    :array
  end
 
  def typeof(list) do
    if (Keyword.keyword? list) do
      :object
    else
      :array
    end
  end
end

defimpl JSON.Encode, for: Number do

  def to_json(number), do: "#{number}" # Elixir convers octal, etc into decimal when putting in strings

  def typeof(_) do 
    :number
  end
end

defimpl JSON.Encode, for: Atom do
   def to_json(false) do
    "false"
  end

  def to_json(true) do
    "true"
  end
  
  def to_json(nil) do
    "null"
  end

  def to_json(atom) when is_atom(atom) do 
    atom_to_binary(atom)
      |>JSON.Encode.to_json
  end

  def typeof(boolean) when is_boolean(boolean) do
    :boolean
  end
  
  def typeof(nil) do 
    :null
  end

  def typeof(atom) when is_atom(atom) do
    :string
  end
end

defimpl JSON.Encode, for: BitString do
  def to_json(bitstring) do 
    "\"" <> encode_binary_recursive(bitstring, "") <> "\""
  end

  defp encode_binary_recursive(<< head :: utf8, tail :: binary >>, accumulator) do
    encode_binary_recursive(tail, accumulator <> encode_binary_character(head))
  end

  defp encode_binary_recursive(<<>>, accumulator) do
    accumulator
  end

  defp encode_binary_character(?"),   do: "\\\""
  defp encode_binary_character(?\b),  do: "\\b"
  defp encode_binary_character(?\f),  do: "\\f"
  defp encode_binary_character(?\n),  do: "\\n"
  defp encode_binary_character(?\r),  do: "\\r"
  defp encode_binary_character(?\t),  do: "\\t"
  defp encode_binary_character(?/),   do: "\\/"
  defp encode_binary_character('\\'), do: "\\\\"
  
  #Anything else < ' ', ascii space = 32
  defp encode_binary_character(char) when is_number(char) and char < 32, do: "\u#{encode_hexadecimal_unicode_control_character(char)}"

  #anything else besides these control characters
  defp encode_binary_character(char) when is_number(char), do: <<char>>


  defp encode_hexadecimal_unicode_control_character(char) when is_number(char) do 
    integer_to_binary(char, 16)
      |> zero_pad_string(4)
  end

  defp zero_pad_string(string, desired_length) when is_bitstring(string) and is_number(desired_length) and desired_length > 0 do
    string_length = String.length(string)
    if (string_length >= desired_length) do 
      string
    else 
      zero_pad_string_recursive(string, string_length - desired_length)
    end
  end

<<<<<<< HEAD
  defp zero_pad_string_recursive(string, iterations_left) when is_bitstring(string and is_number(iterations_left) and iterations_left > 0 ) do
    zero_pad_string_recursive("0" <> string, iterations_left - 1)
=======
  defp _zero_pad_string_recursive(string, iterations_left) when is_bitstring(string) and is_number(iterations_left) and iterations_left > 0 do
    _zero_pad_string_recursive("0" <> string, iterations_left - 1)
>>>>>>> ce24faf8
  end

  defp zero_pad_string_recursive(string, 0) when is_bitstring(string) do
    string
  end

  def typeof(_) do
    :string
  end
end

defimpl JSON.Encode,  for: Record do
  def to_json(record) do 
    record.to_keywords
      |>JSON.Encode.to_json
  end

  def typeof(_) do 
    :object
  end
end

defimpl JSON.Encode, for: [Any] do

  @any_to_json "[Elixir.Any]"

  def to_json(_) do 
    JSON.Encode.to_json(@any_to_json)
  end

  def typeof(_) do
    JSON.Encode.typeof(@any_to_json)
  end
end<|MERGE_RESOLUTION|>--- conflicted
+++ resolved
@@ -160,13 +160,8 @@
     end
   end
 
-<<<<<<< HEAD
-  defp zero_pad_string_recursive(string, iterations_left) when is_bitstring(string and is_number(iterations_left) and iterations_left > 0 ) do
+  defp zero_pad_string_recursive(string, iterations_left) when is_bitstring(string) and is_number(iterations_left) and iterations_left > 0 do
     zero_pad_string_recursive("0" <> string, iterations_left - 1)
-=======
-  defp _zero_pad_string_recursive(string, iterations_left) when is_bitstring(string) and is_number(iterations_left) and iterations_left > 0 do
-    _zero_pad_string_recursive("0" <> string, iterations_left - 1)
->>>>>>> ce24faf8
   end
 
   defp zero_pad_string_recursive(string, 0) when is_bitstring(string) do
