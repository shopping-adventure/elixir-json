defmodule JSON do
  
  @doc """
  Returns a JSON string representation of the Elixir term

  ## Examples

      iex> JSON.encode([result: "this will be a elixir result"]) 
      "{\"result\":\"this will be a elixir result\"}"
      
  """
  @spec encode(term) :: bitstring
  def encode(term) do
    JSON.Encode.to_json(term)
  end

<<<<<<< HEAD
  def decode(item) do
    try do
      {:ok, JSON.decode!(item)}
    rescue
      error -> {:error, error}
    end
  end
  
  def decode!(item) do
    JSON.Decode.from_json(item)
=======
  @doc """
  Converts a valid JSON string into an Elixir term

  ## Examples

      iex> JSON.decode("{\"result\":\"this will be a elixir result\"}") 
      {:ok, [result: "this will be a elixir result"]}
      
  """
  @spec decode(bitstring) :: {:ok, term}
  def decode(_) do
    {:error, "not implemented"}
  end
  
  @spec decode!(bitstring) :: term
  def decode!(_) do
    raise "not implemented"
>>>>>>> b6cd0153
  end

end<|MERGE_RESOLUTION|>--- conflicted
+++ resolved
@@ -14,18 +14,7 @@
     JSON.Encode.to_json(term)
   end
 
-<<<<<<< HEAD
-  def decode(item) do
-    try do
-      {:ok, JSON.decode!(item)}
-    rescue
-      error -> {:error, error}
-    end
-  end
-  
-  def decode!(item) do
-    JSON.Decode.from_json(item)
-=======
+ 
   @doc """
   Converts a valid JSON string into an Elixir term
 
@@ -35,15 +24,18 @@
       {:ok, [result: "this will be a elixir result"]}
       
   """
-  @spec decode(bitstring) :: {:ok, term}
-  def decode(_) do
-    {:error, "not implemented"}
+  @spec decode(bitstring) :: {atom, term}
+  def decode(bitstring) do
+     try do
+      {:ok, JSON.decode!(bitstring)}
+    rescue
+      error -> {:error, error}
+    end
   end
   
-  @spec decode!(bitstring) :: term
-  def decode!(_) do
-    raise "not implemented"
->>>>>>> b6cd0153
+  @spec decode!(bitstring) :: term 
+  def decode!(item) do
+    JSON.Decode.from_json(item)
   end
 
 end